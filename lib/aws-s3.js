<<<<<<< HEAD
const { S3Client, GetObjectCommand, PutObjectCommand } = require('@aws-sdk/client-s3')
const { scanRequest } = require('./malwareScanner')
=======
const { S3Client, GetObjectCommand, DeleteObjectCommand, ListObjectsCommand } = require('@aws-sdk/client-s3')
const { Upload } = require("@aws-sdk/lib-storage");
>>>>>>> 3bb8bb20

module.exports = class AWSAttachmentsService extends require('./basic') {

  init() {
    const creds = this.options.credentials
    this.bucket = creds.bucket
    this.client = new S3Client({
      region: creds.region,
      credentials: {
        accessKeyId: creds.access_key_id,
        secretAccessKey: creds.secret_access_key
      }
    })
    return super.init()
  }

  async put (Attachments, data, _content) {
    if (Array.isArray(data)) return Promise.all (data.map (d => this.put(Attachments,d)))
    const { content = _content, ...metadata } = data
    const Key = _key4 (Attachments, metadata)
    const input = {
      Bucket: this.bucket, Key,
      Body: content
<<<<<<< HEAD
    }))
    const stored = super.put (Attachments, metadata)

    // TODO: add error handling
    const [storedResult, uploadedResult, malwareResult] = await Promise.all ([ stored, uploaded, scanRequest(content) ])

    // TODO: make a delete request based on the malware scan's result
=======
    }
    try {
      const multipartUpload = new Upload({
          client: new S3Client({}),
          params: input,
      });
      // TODO: add malware scan
      const stored = super.put (Attachments, metadata)
      await Promise.all ([ stored, multipartUpload.done() ])
    } catch (err) {
      console.error(err);
    }
>>>>>>> 3bb8bb20
  }

  async get (Attachments, keys) {
    const Key = _key4 (Attachments, keys)
    const downloaded = await this.client.send (new GetObjectCommand({
      Bucket: this.bucket, Key,
    }))
    return downloaded.Body
  }

  async list (prefix) {
    const list = await this.client.send (new ListObjectsCommand({
      Bucket: this.bucket, Prefix: prefix
    }))
    return list;
  }

  async DeleteAttachment(key) {
    if (!key) return;
    return await this.delete(key);
  }

  async DeleteAttachmentsAfterDelete(records, attachment) {
    let ObjectsToBeDeleted = await this.list(attachment.data.ID);
    ObjectsToBeDeleted.Contents.forEach((object) => {
      this.DeleteAttachment(object.Key);
    });
  }

  async AttachDeletionData(data) {
    const diffData = await data.diff();
    let deletedAttachments = [];
    diffData.attachments
      .filter((object) => {
        return object._op == "delete";
      })
      .map((attachment) => {
        deletedAttachments.push(attachment.up__ID + "/" + attachment.filename);
      });
    data.deletedAttachments = deletedAttachments;
  }

  async DeleteAttachmentsAfterUpdate(updatedRecord,data) {
    data.deletedAttachments.map((key) => {
      this.DeleteAttachment(key);
    });
  }

  registerUpdateHandlers (srv,entity) {
    srv.after("DELETE", entity, this.DeleteAttachmentsAfterDelete.bind(this));
    srv.before("UPDATE", entity, this.AttachDeletionData.bind(this));
    srv.after("UPDATE", entity, this.DeleteAttachmentsAfterUpdate.bind(this));
  }

  async delete (Key) {
      const response = await this.client.send (new DeleteObjectCommand({
        Bucket: this.bucket, Key,
      }))
      return response.DeleteMarker;
  }
}


const $keys = Symbol()
const _key4 = (Attachments,data) => {
  let keys = Attachments[$keys]; if (!keys) {
    let { up_ } = Attachments.keys
    if (up_) keys = up_.keys.map(k => 'up__'+k.ref[0]).concat('filename')
    else keys = Object.keys(Attachments.keys) //> for Images
    Attachments[$keys] = keys
  }
  const key = keys.map(k => data[k]).join('/')
  return key
}<|MERGE_RESOLUTION|>--- conflicted
+++ resolved
@@ -1,10 +1,6 @@
-<<<<<<< HEAD
-const { S3Client, GetObjectCommand, PutObjectCommand } = require('@aws-sdk/client-s3')
-const { scanRequest } = require('./malwareScanner')
-=======
 const { S3Client, GetObjectCommand, DeleteObjectCommand, ListObjectsCommand } = require('@aws-sdk/client-s3')
 const { Upload } = require("@aws-sdk/lib-storage");
->>>>>>> 3bb8bb20
+const { scanRequest } = require('./malwareScanner')
 
 module.exports = class AWSAttachmentsService extends require('./basic') {
 
@@ -28,28 +24,20 @@
     const input = {
       Bucket: this.bucket, Key,
       Body: content
-<<<<<<< HEAD
-    }))
-    const stored = super.put (Attachments, metadata)
-
-    // TODO: add error handling
-    const [storedResult, uploadedResult, malwareResult] = await Promise.all ([ stored, uploaded, scanRequest(content) ])
-
-    // TODO: make a delete request based on the malware scan's result
-=======
     }
     try {
       const multipartUpload = new Upload({
           client: new S3Client({}),
           params: input,
       });
-      // TODO: add malware scan
+
       const stored = super.put (Attachments, metadata)
-      await Promise.all ([ stored, multipartUpload.done() ])
+      const [storedResult, uploadedResult, malwareResult] = await Promise.all ([ stored, multipartUpload.done(), scanRequest(content) ])
+
+      // TODO: read malwareResult and send a delete request if malware is found
     } catch (err) {
       console.error(err);
     }
->>>>>>> 3bb8bb20
   }
 
   async get (Attachments, keys) {
