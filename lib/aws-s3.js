--- conflicted
+++ resolved
@@ -1,10 +1,8 @@
 const { S3Client, GetObjectCommand, DeleteObjectCommand } = require('@aws-sdk/client-s3')
 const { Upload } = require("@aws-sdk/lib-storage");
-<<<<<<< HEAD
+
 const cds = require("@sap/cds/lib");
-=======
 
->>>>>>> 13c45a7e
 module.exports = class AWSAttachmentsService extends require("./basic") {
   init() {
     const creds = this.options.credentials;
@@ -18,8 +16,7 @@
     });
     return super.init();
   }
-
-<<<<<<< HEAD
+  
   async initialDataUpload(Attachments, data, _content) {
     if (Array.isArray(data))
       return Promise.all(
@@ -43,29 +40,6 @@
     } catch (err) {
       console.error(err);
     }
-=======
-  async put(Attachments, data, _content) {
-  //   if (Array.isArray(data))
-  //     return Promise.all(data.map((d) => this.put(Attachments, d)));
-  //   const { content = _content, ...metadata } = data;
-  //   const Key = metadata.url; //_key4 (Attachments, metadata)
-  //   const input = {
-  //     Bucket: this.bucket,
-  //     Key,
-  //     Body: content,
-  //   };
-  //   try {
-  //     const multipartUpload = new Upload({
-  //       client: new S3Client({}),
-  //       params: input,
-  //     });
-  //     // TODO: add malware scan
-  //     const stored = super.put(Attachments, metadata);
-  //     await Promise.all([stored, multipartUpload.done()]);
-  //   } catch (err) {
-  //     console.error(err);
-  //   }
->>>>>>> 13c45a7e
   }
 
   async get(Attachments, keys) {
@@ -83,19 +57,6 @@
     }
   }
 
-<<<<<<< HEAD
-=======
-  async list(prefix) {
-    const list = await this.client.send(
-      new ListObjectsCommand({
-        Bucket: this.bucket,
-        Prefix: prefix,
-      })
-    );
-    return list;
-  }
-
->>>>>>> 13c45a7e
   async DeleteAttachment(key) {
     if (!key) return;
     return await this.delete(key);
@@ -109,7 +70,6 @@
     }
   }
 
-<<<<<<< HEAD
   async AttachDeletionData(req) {
     let attachments = cds.model.definitions[req.query.target.name + ".attachments"];
     if (attachments) {
@@ -130,23 +90,12 @@
       }
     }
 }
-=======
-  async DeleteAttachmentsAfterUpdate(updatedRecord, data) {
-    data.deletedAttachments.map((key) => {
-      this.DeleteAttachment(key);
-    });
-  }
->>>>>>> 13c45a7e
 
   async UpdateContentHandler(req, next) {
     if (req._path.endsWith("content")) {
       let Key = "";
       let response = await SELECT.from(req.target, { ID: req.data.ID }).columns("url");
-<<<<<<< HEAD
       if (response?.url) {
-=======
-      if (response && response.url) {
->>>>>>> 13c45a7e
         Key = response.url;
         const input = {
           Bucket: this.bucket,
@@ -164,53 +113,11 @@
     } else {
       next();
     }
-<<<<<<< HEAD
-  }
-
-  async AttachmentDataForDelete(req) {
-    let attachments =
-      cds.model.definitions[req.query.target.name + ".attachments"];
-    if (attachments) {
-      let attachmentsToDelete = await SELECT.from(attachments)
-        .columns("url")
-        .where({ up__ID: req.data.ID });
-      if (attachmentsToDelete.length > 0) {
-        req.attachmentsToDelete = attachmentsToDelete;
-      }
-    }
-  }
-=======
   }
 
   registerUpdateHandlers(srv, entity, mediaElement) {
-    srv.after("DELETE", entity, this.DeleteAttachmentsAfterDelete.bind(this));
-    srv.before("UPDATE", entity, this.AttachDeletionData.bind(this));
-    srv.prepend(() => {
-      if (mediaElement.drafts) {
-        srv.on(
-          "PUT",
-          mediaElement.drafts,
-          this.UpdateContentHandler.bind(this)
-        );
-      }
-    });
-    srv.after("UPDATE", entity, this.DeleteAttachmentsAfterUpdate.bind(this));
-  }
-
-  async delete(Key) {
-    const response = await this.client.send(
-      new DeleteObjectCommand({
-        Bucket: this.bucket,
-        Key,
-      })
-    );
-    return response.DeleteMarker;
-  }
-};
->>>>>>> 13c45a7e
-
-  registerUpdateHandlers(srv, entity, mediaElement) {
-    srv.before(["DELETE", "UPDATE"],entity,this.AttachDeletionData.bind(this));
+    srv.before(["DELETE", "UPDATE"],entity,this.
+               .bind(this));
     srv.after(["DELETE", "UPDATE"],entity,this.DeleteAttachmentsWithKeys.bind(this));
     srv.prepend(() => {
       if (mediaElement.drafts) {
@@ -223,7 +130,6 @@
     });
   }
 
-<<<<<<< HEAD
   async delete(Key) {
     const response = await this.client.send(
       new DeleteObjectCommand({
@@ -233,17 +139,4 @@
     );
     return response.DeleteMarker;
   }
-};
-=======
-// const $keys = Symbol()
-// const _key4 = (Attachments,data) => {
-//   let keys = Attachments[$keys]; if (!keys) {
-//     let { up_ } = Attachments.keys
-//     if (up_) keys = up_.keys.map(k => 'up__'+k.ref[0]).concat('filename')
-//     else keys = Object.keys(Attachments.keys) //> for Images
-//     Attachments[$keys] = keys
-//   }
-//   const key = keys.map(k => data[k]).join('/')
-//   return key
-// }
->>>>>>> 13c45a7e
+};