const { S3Client, GetObjectCommand, DeleteObjectCommand } = require('@aws-sdk/client-s3');
const { Upload } = require("@aws-sdk/lib-storage");
<<<<<<< HEAD
const { scanRequest } = require('./malwareScanner')
=======
const cds = require("@sap/cds");
>>>>>>> fc64b17a

module.exports = class AWSAttachmentsService extends require("./basic") {
  init() {
    const creds = this.options.credentials;
    this.bucket = creds.bucket;
    this.client = new S3Client({
      region: creds.region,
      credentials: {
        accessKeyId: creds.access_key_id,
        secretAccessKey: creds.secret_access_key,
      },
    });
    return super.init();
  }
  
  async put(attachments, data, _content) {
    if (Array.isArray(data))
      return Promise.all(
        data.map((d) => this.put(attachments, d))
      );
    const { content = _content, ...metadata } = data;
    const Key = metadata.url;
    const input = {
      Bucket: this.bucket,
      Key,
      Body: content,
    };
    try {
      const multipartUpload = new Upload({
        client: new S3Client({}),
        params: input,
      });
      // TODO: add malware scan
      const stored = super.put(attachments, metadata);
      await Promise.all([stored, multipartUpload.done()]);
    } catch (err) {
      console.error(err);
    }
  }

  async get(attachments, keys) {
    const response = await SELECT.from(attachments, keys).columns("url");
    if (response?.url) {
      const Key = response.url;
      const content = await this.client.send(
        new GetObjectCommand({
          Bucket: this.bucket,
          Key,
        })
      );
      return content.Body;
    }
  }

  async deleteAttachment(key) {
    if (!key) return;
    return await this.delete(key);
  }

  async deleteAttachmentsWithKeys(records, req) {
    if (req?.attachmentsToDelete?.length>0) {
      req.attachmentsToDelete.forEach((attachment) => {
        this.deleteAttachment(attachment.url);
      });
    }
  }

  async attachDeletionData(req) {
    const attachments = cds.model.definitions[req.query.target.name + ".attachments"];
    if (attachments) {
      const diffData = await req.diff();
      let deletedAttachments = [];
      diffData.attachments
        .filter((object) => {
          return object._op === "delete";
        })
        .map((attachment) => {
          deletedAttachments.push(attachment.ID);
        });
      let attachmentsToDelete = await SELECT.from(attachments)
        .columns("url")
        .where({ ID: { in: [...deletedAttachments] } });
      if (attachmentsToDelete.length > 0) {
        req.attachmentsToDelete = attachmentsToDelete;
      }
    }
}

  async updateContentHandler(req, next) {
    if (req._path.endsWith("content")) {
      const response = await SELECT.from(req.target, { ID: req.data.ID }).columns("url");
      if (response?.url) {
        const Key = response.url;
        const input = {
          Bucket: this.bucket,
          Key,
          Body: req.data.content,
        };
        const multipartUpload = new Upload({
          client: new S3Client({}),
          params: input,
        });
        // TODO: add malware scan
        // const stored = super.put (Attachments, metadata)
        await Promise.all([multipartUpload.done()]);

        const keys = { ID: req.data.ID }
        scanRequest(req.target, keys)
      }
    } else {
      next();
    }
  }

  registerUpdateHandlers(srv, entity, mediaElement) {
    srv.before(["DELETE", "UPDATE"],entity,this.attachDeletionData.bind(this));
    srv.after(["DELETE", "UPDATE"],entity,this.deleteAttachmentsWithKeys.bind(this));
    srv.prepend(() => {
      if (mediaElement.drafts) {
        srv.on(
          "PUT",
          mediaElement.drafts,
          this.updateContentHandler.bind(this)
        );
      }
    });
  }

  async delete(Key) {
    const response = await this.client.send(
      new DeleteObjectCommand({
        Bucket: this.bucket,
        Key,
      })
    );
    return response.DeleteMarker;
  }
};<|MERGE_RESOLUTION|>--- conflicted
+++ resolved
@@ -1,10 +1,7 @@
 const { S3Client, GetObjectCommand, DeleteObjectCommand } = require('@aws-sdk/client-s3');
 const { Upload } = require("@aws-sdk/lib-storage");
-<<<<<<< HEAD
 const { scanRequest } = require('./malwareScanner')
-=======
 const cds = require("@sap/cds");
->>>>>>> fc64b17a
 
 module.exports = class AWSAttachmentsService extends require("./basic") {
   init() {
