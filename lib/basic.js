const cds = require('@sap/cds');
const DEBUG = cds.debug('attachments');

module.exports = class AttachmentsService extends cds.Service {

  async put(attachments, data, _content) {
    if (!Array.isArray(data)) {
      if (_content) data.content = _content;
      data = [data];
    }
    DEBUG?.(
      "Uploading attachments for",
      attachments.name,
      data.map?.((d) => d.filename)
    );
    return Promise.all(
      data.map((d) => {
        return UPSERT(d).into(attachments);
      })
    );
  }

  async get(attachments, keys) {
    if (attachments.isDraft) {
      attachments = attachments.actives;
    }
    DEBUG?.("Downloading attachment for", attachments.name, keys);
    const result = await SELECT.from(attachments, keys).columns("content");
    return (result && result.content)? result.content : null;
  }

  /**
   * Returns a handler to copy updated attachments content from draft to active / object store
   */
  draftSaveHandler(attachments) {
    const queryFields = this.getFields(attachments);
    return async (_, req) => {
      // The below query loads the attachments into streams
      const draftAttachments = await SELECT(queryFields)
        .from(attachments.drafts)
        .where([
          ...req.subject.ref[0].where.map((x) =>
            x.ref ? { ref: ["up_", ...x.ref] } : x
          ),
          "and",
          { ref: ["content"] },
          "is not null", // NOTE: needs skip LargeBinary fix to Lean Draft
        ]);
      if (draftAttachments.length)
        await this.put(attachments, draftAttachments);
    };
  }

  getFields(attachments) {
    const attachmentFields = ["filename", "mimeType", "content", "url", "ID"];
    const { up_ } = attachments.keys;
    if (up_)
      return up_.keys
        .map((k) => "up__" + k.ref[0])
        .concat(...attachmentFields)
        .map((k) => ({ ref: [k] }));
    else return Object.keys(attachments.keys);
  }

  async registerUpdateHandlers(srv, entity, target){
    srv.after("SAVE", entity, this.draftSaveHandler(target));
    return;
  }

<<<<<<< HEAD
  async delete(Attachments, data) {
    DEBUG?.("Deleting attachment for", Attachments.name, data.filename)
    return DELETE.from(Attachments).where({up__ID: data.up__ID, filename: data.filename})
  }

  async update(Attachments, key, data) {
    DEBUG?.("Updating attachment for", Attachments.name, key)
    return UPDATE(Attachments, key).with(data)
  }
=======
>>>>>>> fc64b17a
};<|MERGE_RESOLUTION|>--- conflicted
+++ resolved
@@ -67,7 +67,6 @@
     return;
   }
 
-<<<<<<< HEAD
   async delete(Attachments, data) {
     DEBUG?.("Deleting attachment for", Attachments.name, data.filename)
     return DELETE.from(Attachments).where({up__ID: data.up__ID, filename: data.filename})
@@ -77,6 +76,4 @@
     DEBUG?.("Updating attachment for", Attachments.name, key)
     return UPDATE(Attachments, key).with(data)
   }
-=======
->>>>>>> fc64b17a
 };