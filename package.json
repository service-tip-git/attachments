{
  "name": "@cap-js/attachments",
  "description": "CAP cds-plugin providing image and attachment storing out-of-the-box.",
  "version": "1.0.0",
  "main": "cds-plugin.js",
  "files": [
    "index.cds",
    "lib",
    "srv"
  ],
  "scripts": {
    "lint": "npx eslint .",
    "test": "npx jest --silent"
  },
  "dependencies": {
    "@aws-sdk/client-s3": "^3.400.0",
<<<<<<< HEAD
    "@sap/xsenv": "^4.2.0"
=======
    "@aws-sdk/lib-storage": "^3.515.0"
>>>>>>> 3bb8bb20
  },
  "devDependencies": {
    "@cap-js/sqlite": "^1.0.1",
    "axios": "^1.4.0",
    "eslint": "^8",
    "express": "^4.18.2",
    "jest": "^29.5.0"
  },
  "peerDependencies": {
    "@sap/cds": "^7"
  },
  "cds": {
    "requires": {
      "kinds": {
        "attachments-db": {
          "impl": "@cap-js/attachments/lib/basic"
        },
        "attachments-s3": {
          "impl": "@cap-js/attachments/lib/aws-s3"
        }
      },
      "[development]": {
        "attachments": { "kind": "db"}
      },
      "[production]": {
        "attachments": { "kind": "s3"}
      },
      "[hybrid]": {
        "attachments": { "kind": "s3"}
      }
    }
  }
}<|MERGE_RESOLUTION|>--- conflicted
+++ resolved
@@ -14,11 +14,8 @@
   },
   "dependencies": {
     "@aws-sdk/client-s3": "^3.400.0",
-<<<<<<< HEAD
+    "@aws-sdk/lib-storage": "^3.515.0",
     "@sap/xsenv": "^4.2.0"
-=======
-    "@aws-sdk/lib-storage": "^3.515.0"
->>>>>>> 3bb8bb20
   },
   "devDependencies": {
     "@cap-js/sqlite": "^1.0.1",
