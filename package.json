{
  "name": "@cap-js/attachments",
  "description": "CAP cds-plugin providing image and attachment storing out-of-the-box.",
  "version": "2.0.2",
  "repository": "cap-js/attachments",
  "author": "SAP SE (https://www.sap.com)",
  "homepage": "https://cap.cloud.sap/",
  "license": "SEE LICENSE IN LICENSE",
  "main": "cds-plugin.js",
  "files": [
    "index.cds",
    "lib",
    "srv"
  ],
  "scripts": {
    "lint": "npx eslint .",
    "test": "npx jest"
  },
  "dependencies": {
    "@aws-sdk/client-s3": "^3.400.0",
    "@aws-sdk/lib-storage": "^3.515.0",
    "axios": "^1.4.0"
  },
  "devDependencies": {
    "@cap-js/cds-test": "^0",
    "@cap-js/sqlite": "^1.0.1",
<<<<<<< HEAD
    "chai": "^4.4.1",
    "chai-as-promised": "^7.1.1",
    "chai-subset": "^1.6.0",
    "eslint": "^9",
    "express": "^4.18.2",
    "jest": "^29.7.0"
=======
    "express": "^4.18.2"
>>>>>>> ab1b8574
  },
  "peerDependencies": {
    "@sap/cds": ">=8"
  },
  "engines": {
    "node": ">=17.0.0"
  },
  "cds": {
    "requires": {
      "malwareScanner": {
        "vcap": {
            "label": "malware-scanner"
          }
      },
      "kinds": {
        "attachments-db": {
          "impl": "@cap-js/attachments/lib/basic"
        },
        "attachments-s3": {
          "impl": "@cap-js/attachments/lib/aws-s3",
          "vcap": {
            "label": "objectstore"
          }
        }
      },
      "serviceManager":{
          "vcap": {
            "label": "service-manager"
          }
        },
      "attachments": {
        "scan": true,
        "objectStore": {
          "kind": "shared"
        }
      },
      "[development]": {
        "attachments": {
          "scan": false,
          "kind": "db",
          "objectStore": {
            "kind": "shared"
          }
        }
      },
      "[production]": {
        "attachments": {
          "kind": "s3",
          "objectStore": {
            "kind": "shared"
          }
        }
      },
      "[hybrid]": {
        "attachments": {
          "kind": "s3",
          "scan": true,
          "objectStore": {
            "kind": "shared"
          }
        }
      }
    }
  }
}<|MERGE_RESOLUTION|>--- conflicted
+++ resolved
@@ -24,16 +24,7 @@
   "devDependencies": {
     "@cap-js/cds-test": "^0",
     "@cap-js/sqlite": "^1.0.1",
-<<<<<<< HEAD
-    "chai": "^4.4.1",
-    "chai-as-promised": "^7.1.1",
-    "chai-subset": "^1.6.0",
-    "eslint": "^9",
-    "express": "^4.18.2",
-    "jest": "^29.7.0"
-=======
     "express": "^4.18.2"
->>>>>>> ab1b8574
   },
   "peerDependencies": {
     "@sap/cds": ">=8"
