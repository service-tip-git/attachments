--- conflicted
+++ resolved
@@ -8,15 +8,12 @@
 
 ### Changed
 
-<<<<<<< HEAD
-- Attachments aren't served if their status isn't `Clean`.
-=======
+- Attachments aren't served if their scan status isn't `Clean`.
 - Reduced the delay of setting scan status to `Clean` if malware scanning is disabled to 5 sec.
 
 ### Fixed
 
 - Bug fixes for event handlers in production.
->>>>>>> 276b3701
 
 ## Version 1.1.1
 
