--- conflicted
+++ resolved
@@ -4,19 +4,16 @@
 This project adheres to [Semantic Versioning](http://semver.org/).
 The format is based on [Keep a Changelog](http://keepachangelog.com/).
 
-<<<<<<< HEAD
+
 ## Version 1.1.0
 
 ### Added
 
 - Attachments are scanned for malware using SAP Malware Scanning Service.
-=======
-## Version 1.0.3
 
 ### Fixed
 
 - Fixes for deployment
->>>>>>> e5f602af
 
 ## Version 1.0.2
 
