--- conflicted
+++ resolved
@@ -3,20 +3,6 @@
 All notable changes to this project will be documented in this file.
 This project adheres to [Semantic Versioning](http://semver.org/).
 The format is based on [Keep a Changelog](http://keepachangelog.com/).
-
-<<<<<<< HEAD
-## Version 1.1.10
-
-### Fixed
-
-- Fixed the cqn for draftSaveHandler which was previously throwing syntax error with HANA bindings.
-=======
-## Version 1.2.0
-
-### Added
-
-- Support for multi-tenant applications utilizing a shared `object store` instance.
->>>>>>> 29808680
 
 ## Version 1.1.9
 
