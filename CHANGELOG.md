# Change Log

All notable changes to this project will be documented in this file.
This project adheres to [Semantic Versioning](http://semver.org/).
The format is based on [Keep a Changelog](http://keepachangelog.com/).

<<<<<<< HEAD
## Version 1.1.10

### Changed

- Usage while importing changed from `using { Attachments } from '@cap-js/attachments'` to `using { sap.attachments.Attachments } from '@cap-js/attachments'`.
=======
## Version 2.0.0

### Changed

- Removed `@sap/xsenv` dependency.

## Version 1.2.1

### Fixed

- CDS version check added for rendering UI facets in older versions.

## Version 1.2.0

### Added

- Support for multi-tenant applications utilizing a shared `object store` instance.

### Fixed

- Fixed query syntax error for hana cloud bindings.
>>>>>>> e073d0c3

## Version 1.1.9

### Added

- **File Size Validation**: Introduced a new file size validation feature to ensure uploaded attachments comply with defined size limits.
- This feature is compatible with SAPUI5 version `>= 1.131.0`.

### Fixed

- Fixed upload attachment bug after cds `8.7.0` update.

## Version 1.1.8

### Changed

- Included test cases for malware scanning within development profile.

### Fixed

- Fix for viewing stored attachment.

## Version 1.1.7

### Fixed

- Fix for scenario where an aspect has a composition.

## Version 1.1.6

### Added

- Support for cds 8.

### Fixed

- Fix for adding note for attachments.

## Version 1.1.5

### Changed

- Set width for columns for Attachments table UI.
- Scan status is mocked to `Clean` only in the development profile and otherwise set to `Unscanned`, when malware scan is disabled.
- When malware scan is disabled, removed restriction to access uploaded attachment.

## Version 1.1.4

### Changed

- Updated Node version restriction.

## Version 1.1.3

### Changed

- Improved error handling.

### Fixed

- Minor bug fixes.

## Version 1.1.2

### Added

- Content of files detected as `Infected` from malware scanning service are now deleted.

### Changed

- Attachments aren't served if their scan status isn't `Clean`.
- Reduced the delay of setting scan status to `Clean` to 5 sec, if malware scanning is disabled.

### Fixed

- Bug fixes for event handlers in production.
- Bug fix for attachment target condition.

## Version 1.1.1

### Changed

- Enabled malware scanning in hybrid profile by default.
- Added a 10 sec delay before setting scan status to `Clean` if malware scanning is disabled.

### Fixed

- Bug fixes for upload functionality in production.

## Version 1.1.0

### Added

- Attachments are scanned for malware using SAP Malware Scanning Service.

### Fixed

- Fixes for deployment

## Version 1.0.2

### Fixed

- Bug fixes

## Version 1.0.1

### Fixed

- Updating the documentation.

## Version 1.0.0

### Added

- Initial release that provides out-of-the box asset storage and handling by using an aspect Attachments. It also provides a CAP-level, easy to use integration of the SAP Object Store.<|MERGE_RESOLUTION|>--- conflicted
+++ resolved
@@ -4,18 +4,12 @@
 This project adheres to [Semantic Versioning](http://semver.org/).
 The format is based on [Keep a Changelog](http://keepachangelog.com/).
 
-<<<<<<< HEAD
-## Version 1.1.10
-
-### Changed
-
-- Usage while importing changed from `using { Attachments } from '@cap-js/attachments'` to `using { sap.attachments.Attachments } from '@cap-js/attachments'`.
-=======
 ## Version 2.0.0
 
 ### Changed
 
 - Removed `@sap/xsenv` dependency.
+- Usage while importing changed from `using { Attachments } from '@cap-js/attachments'` to `using { sap.attachments.Attachments } from '@cap-js/attachments'`.
 
 ## Version 1.2.1
 
@@ -32,7 +26,6 @@
 ### Fixed
 
 - Fixed query syntax error for hana cloud bindings.
->>>>>>> e073d0c3
 
 ## Version 1.1.9
 
