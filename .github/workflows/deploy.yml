on:
    push:
      branches:
        - testBranch
    pull_request:
      types: [opened, reopened, closed, labeled]
    workflow_dispatch:  # Enables manual trigger from GitHub UI
jobs:
    deploy:
      runs-on: ubuntu-latest
      steps:
        - name: Checkout repository
          uses: actions/checkout@v4
  
        - name: Clone Incidents App Repository
          run: git clone --branch attachmentsE2E --single-branch https://github.com/cap-js/incidents-app.git && cd incidents-app
  
        - name: Extract @cap-js/attachments version from PR
          if: github.event_name == 'pull_request'
          run: |
            PR_NUMBER=${{ github.event.pull_request.number }}
            REPO=${{ github.repository }}
            VERSION=$(curl -s -H "Authorization: token ${{ secrets.GITHUB_TOKEN }}" \
              "https://api.github.com/repos/$REPO/pulls/$PR_NUMBER/files" | jq -r '.[] | select(.filename == "package.json") | .patch' | grep '"@cap-js/attachments":' | awk -F '"' '{print $4}')
            echo "ATTACHMENTS_VERSION=$VERSION" >> $GITHUB_ENV
  
        - name: Install @cap-js/attachments with PR version
          if: env.ATTACHMENTS_VERSION != ''
          run: |
            cd incidents-app
            npm install @cap-js/attachments@$ATTACHMENTS_VERSION
  
        - name: Set up Node.js
          uses: actions/setup-node@v4
          with:
            node-version: '18'
  
        - name: Install dependencies
          run: cd incidents-app && npm install

<<<<<<< HEAD
        - name: Install CDS CLI
          run: npm install -g @sap/cds
    
        - name: Add SAP HANA for production
          run: cd incidents-app && cds add hana --for production
  
        - name: Configure XSUAA-based authentication
          run: cd incidents-app && cds add xsuaa --for production

        - name: Configure Workzone service  
          run: cd incidents-app && cds add workzone

        - name: Add Cloud MTA Build Tool
          run: cd incidents-app && cds add mta
  
=======
>>>>>>> 8aa7c6a0
        - name: Build application for production
          run: cd incidents-app && npx cds build --production
  
        - name: Deploy using custom action
          uses: ./.github/actions/deploy
          with:
            CF_API: ${{ secrets.CF_API }}
            CF_USERNAME: ${{ secrets.CF_USERNAME }}
            CF_PASSWORD: ${{ secrets.CF_PASSWORD }}
            CF_ORG: ${{ secrets.CF_ORG }}
            CF_SPACE: ${{ secrets.CF_SPACE }}
            CF_APP_NAME: "incidents-app"
  
        - name: Add comment to PR
          if: github.event_name == 'pull_request'
          uses: actions/github-script@v7
          with:
            github-token: ${{ secrets.GITHUB_TOKEN }}
            script: |
              const pr = context.payload.pull_request;
              const link = `https://${{ env.APP_URL }}`;
              github.rest.issues.createComment({
                owner: context.repo.owner,
                repo: context.repo.repo,
                issue_number: pr.number,
                body: `🚀 The application has been deployed to Cloud Foundry. You can access it [here](${link}).`
              });<|MERGE_RESOLUTION|>--- conflicted
+++ resolved
@@ -38,7 +38,6 @@
         - name: Install dependencies
           run: cd incidents-app && npm install
 
-<<<<<<< HEAD
         - name: Install CDS CLI
           run: npm install -g @sap/cds
     
@@ -54,8 +53,6 @@
         - name: Add Cloud MTA Build Tool
           run: cd incidents-app && cds add mta
   
-=======
->>>>>>> 8aa7c6a0
         - name: Build application for production
           run: cd incidents-app && npx cds build --production
   
