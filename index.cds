--- conflicted
+++ resolved
@@ -5,11 +5,7 @@
   content  : LargeBinary @title: 'Attachment'; // only for db-based services
   mimeType : String @title: 'Media Type' default 'application/octet-stream';
   filename : String @title: 'Filename';
-<<<<<<< HEAD
   status :  String @title: 'Scan Status' enum {
-=======
-  status :  String @title: 'Status' enum {
->>>>>>> fc64b17a
     Unscanned;
     Scanning;
     Infected;
